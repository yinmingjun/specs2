--- conflicted
+++ resolved
@@ -292,13 +292,8 @@
       list1.get(0)
       list2.get(0)
       implicit val order = inOrder(list1, list2)
-<<<<<<< HEAD
       (there was one(list1).get(0) andThen
-                 one(list2).get(0)).message must_== "The mock was called as expected"
-=======
-      (there was one(list1).get(0) then
         one(list2).get(0)).message must_== "The mock was called as expected"
->>>>>>> 8e6f839a
     }
 
     e2 := {
@@ -318,30 +313,18 @@
       list1.get(0)
       list2.get(0)
       implicit val order = inOrder(list1, list2)
-<<<<<<< HEAD
       (there was one(list2)(order).get(0) andThen
-                 one(list1)(order).get(0)).message must startWith("The mock was not called as expected")
-=======
-      (there was one(list2)(order).get(0) then
         one(list1)(order).get(0)).message must startWith("The mock was not called as expected")
->>>>>>> 8e6f839a
     }
 
     e4 := {
       list1.get(0); list1.size; list1.get(0); list1.size;
 
       implicit val order = inOrder(list1)
-<<<<<<< HEAD
       val result = there was one(list1).get(0) andThen
-                             one(list1).size() andThen
-                             no(list1) .get(0) andThen
-                             one(list1).size()
-=======
-      val result = there was one(list1).get(0) then
-        one(list1).size() then
-        no(list1) .get(0) then
+        one(list1).size() andThen
+        no(list1) .get(0) andThen
         one(list1).size()
->>>>>>> 8e6f839a
 
       result.message must startWith("The mock was not called as expected")
     }
