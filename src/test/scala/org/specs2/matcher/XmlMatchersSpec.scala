--- conflicted
+++ resolved
@@ -95,16 +95,10 @@
 
     e2 := <a><b n1="n1" n2="n2"/></a> must ==/(<a><b n2="n2" n1="n1"/></a>)
 
-<<<<<<< HEAD
-    def fail1 = (<a><b/></a> must ==/(<a> <c/></a>)) returns
-                "<a><b/></a> is not equal to <a> <c/></a>"
-    def fail2 = (new Atom("hello").toSeq aka "the seq" must ==/(new Text("world").toSeq)) returns
-=======
     e3 := (<a><b/></a> must ==/(<a> <c/></a>)) returns
-                "<a><b></b></a> is not equal to <a> <c></c></a>"
+          "<a><b/></a> is not equal to <a> <c/></a>"
     e4 := (new Atom("hello").toSeq aka "the seq" must ==/(new Text("world").toSeq)) returns
->>>>>>> 0e3d44b6
-                "the seq 'hello' is not equal to world"
+          "the seq 'hello' is not equal to world"
 
   }
 
