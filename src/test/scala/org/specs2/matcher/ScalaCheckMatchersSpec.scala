--- conflicted
+++ resolved
@@ -35,11 +35,7 @@
       "several specific arbitrary instances"                                                                            ^
         (positiveInts, positiveInts) { (i:Int, j: Int) => i+j must be_>(0) }                                            ^p^
       "specific generation parameters"                                                                                  ^
-<<<<<<< HEAD
-      { check { (i:Int) => (i > 0) ==> (i > 0) } set (minTestsOk = 50) }                                                ^p^
-=======
-      { prop { (i:Int) => (i > 0) ==> (i > 0) } set (minTestsOk->50) }                                                  ^p^
->>>>>>> 731e4cf7
+      { prop { (i:Int) => (i > 0) ==> (i > 0) } set (minTestsOk = 50) }                                                 ^p^
                                                                                                                         p^
     "if it is proved the execution will yield a Success"                                                                ! prop1^
     "if it is a function which is always true, it will yield a Success"                                                 ! prop2^
