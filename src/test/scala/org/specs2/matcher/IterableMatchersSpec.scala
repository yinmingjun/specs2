--- conflicted
+++ resolved
@@ -57,11 +57,7 @@
   "Java collections can also be used with Iterable matchers"                                                            ^bt^
   "But generally require explicit conversion"                                                                           ^
     { asList("Hello", "World") must haveSize(2) }                                                                       ^
-<<<<<<< HEAD
     { collectionAsScalaIterable(asList("Hello", "World")) must containMatch("ll") }                                     ^
-=======
-    { asList("Hello", "World").toList must containMatch("ll") }                                                         ^
->>>>>>> 92c773c8
                                                                                                                         end
 
   case class subclass() {
