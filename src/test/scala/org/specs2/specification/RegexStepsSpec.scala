--- conflicted
+++ resolved
@@ -17,11 +17,7 @@
       "returning an object having the type S"                                                                           ! g2.e1^
                                                                                                                         p^
     "A Then[T] extractor extracts the text from the previous Text fragment, and combines it with the current State"     ^
-<<<<<<< HEAD
-      "returning a Result"                                                                                              ! andThen^
-=======
       "returning a Result"                                                                                              ! g3.e1^
->>>>>>> 8e6f839a
                                                                                                                         p^
     "A Given[Y] extractor can be used as a Given[X] step if Y <: X, with an implicit conversion"                        ! g4.e1^
     "A Then[X] extractor can be used as a Then[Y] step if Y <: X, with an implicit conversion"                          ! g4.e2^
@@ -63,13 +59,9 @@
     e5 := number1.extractContext("Given the following number: ${x}") must beLeft.like { case e => e must beError }
   }
 
-<<<<<<< HEAD
-  def andThen = equalToLast.extractContext(Right(1), "Then it is ${1}") must beRight.like { case (s, r) => r must beSuccessful }
-=======
   "when" - new g2 {
     e1 := number2.extractContext(Right(1), "And a second number: ${2}") must beRight((1, 2))
   }
->>>>>>> 8e6f839a
 
   "then" - new g3 {
     e1 := equalToLast.extractContext(Right(1), "Then it is ${1}") must beRight.like { case (s, r) => r must beSuccessful }
@@ -178,21 +170,12 @@
       val number0: Then[Int] = { n1: Int => (s2: String) => n1 + s2.toInt === 3 }
       number0.extract(1, "with one more number ${2}") must beSuccessful
     }
-<<<<<<< HEAD
-    def then2 = {
+    e2 := {
       val number0 = readAs(".*?(\\d+).*(\\d+).*") andThen { n1: Int => (s1: String, s2: String) => n1 + s1.toInt + s2.toInt === 6 }
       number0.extract(1, "Two numbers 2 and 3") must beSuccessful
     }
-    def then3 = {
+    e3 := {
       val number0 = groupAs("\\d+") andThen { n1: Int => (s1: String, s2: String) => n1 + s1.toInt + s2.toInt === 4 }
-=======
-    e2 := {
-      val number0 = readAs(".*?(\\d+).*(\\d+).*") then { n1: Int => (s1: String, s2: String) => n1 + s1.toInt + s2.toInt === 6 }
-      number0.extract(1, "Two numbers 2 and 3") must beSuccessful
-    }
-    e3 := {
-      val number0 = groupAs("\\d+") then { n1: Int => (s1: String, s2: String) => n1 + s1.toInt + s2.toInt === 4 }
->>>>>>> 8e6f839a
       number0.extract(1, "Two numbers 1 and 2") must beSuccessful
     }
   }
