package org.specs2
package matcher

import org.scalacheck.{ Arbitrary, Shrink, Prop }
import org.specs2.internal._
import scalaz._, Scalaz._
<<<<<<< HEAD
=======
import MatchResultLogicalCombinators._
import execute.{Result, ResultLogicalCombinators}
import ResultLogicalCombinators._

>>>>>>> 3b3d118c
/**
 * This trait provides matchers for some Scalaz (http://code.google.com/p/scalaz) datatypes.
 *
 * It uses Scalaz classes from the repackaged version of scalaz 6 so it can not be used outside of specs2
 */
private[specs2]
trait ScalazMatchers extends ScalaCheckMatchers with Expectations { outer: AnyMatchers =>

  implicit def semigroupProperty[T](implicit s: Semigroup[T]): SemigroupProperty[T] = new SemigroupProperty[T]()(s)
  class SemigroupProperty[T]()(implicit sg: Semigroup[T]) {
    def isAssociative(implicit a: Arbitrary[T], s: Shrink[T]) = outer.isAssociative
    def isSemigroup(implicit a: Arbitrary[T], s: Shrink[T]) = outer.isAssociative
  }

  def isAssociative[T](implicit sg: Semigroup[T], a: Arbitrary[T], s: Shrink[T]): Prop =
    prop { (b1: T, b2: T, b3: T) => be_==(b1 |+| (b2 |+| b3)).apply(createExpectable((b1 |+| b2) |+| b3)) }

  implicit def monoidProperty[T](m: Monoid[T]): MonoidProperty[T] = new MonoidProperty[T]()(m)
  class MonoidProperty[T]()(implicit m: Monoid[T]) extends SemigroupProperty()(m) {
    def isMonoid(implicit a: Arbitrary[T], s: Shrink[T]) = outer.isMonoid
    def hasNeutralElement(implicit a: Arbitrary[T], s: Shrink[T]) = outer.hasNeutralElement
  }

  def hasNeutralElement[T](implicit m: Monoid[T], a: Arbitrary[T], s: Shrink[T]): Prop =
    prop { (t: T) =>
      be_==(t |+| m.zero).apply(createExpectable(t)) and be_==(m.zero |+| t).apply(createExpectable(t))
    }

  def isMonoid[T](implicit m: Monoid[T], a: Arbitrary[T], s: Shrink[T]) = isAssociative && hasNeutralElement

  import MatchersImplicits._

  /** success matcher for a Validation */
  def beSuccessful[E, A]: Matcher[Validation[E, A]] = (v: Validation[E, A]) => (v.fold(_ => false, _ => true), v+" successful", v+" is not successfull")

  /** failure matcher for a Validation */
  def beAFailure[E, A]: Matcher[Validation[E, A]] = (v: Validation[E, A]) => (v.fold(_ => true, _ => false), v+" is a failure", v+" is not a failure")

  /** success matcher for a Validation with a specific value */
  def succeedWith[E, A](a: =>A) = validationWith[E, A](Success(a))

  /** failure matcher for a Validation with a specific value */
  def failWith[E, A](e: =>E) = validationWith[E, A](Failure(e))

  private def validationWith[E, A](f: =>Validation[E, A]): Matcher[Validation[E, A]] = (v: Validation[E, A]) => {
    val expected = f
    (expected == v, v+" is a "+expected, v+" is not a "+expected)
  }

}<|MERGE_RESOLUTION|>--- conflicted
+++ resolved
@@ -4,13 +4,10 @@
 import org.scalacheck.{ Arbitrary, Shrink, Prop }
 import org.specs2.internal._
 import scalaz._, Scalaz._
-<<<<<<< HEAD
-=======
 import MatchResultLogicalCombinators._
 import execute.{Result, ResultLogicalCombinators}
 import ResultLogicalCombinators._
 
->>>>>>> 3b3d118c
 /**
  * This trait provides matchers for some Scalaz (http://code.google.com/p/scalaz) datatypes.
  *
