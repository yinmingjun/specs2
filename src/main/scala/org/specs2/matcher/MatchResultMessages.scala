--- conflicted
+++ resolved
@@ -9,17 +9,10 @@
 private[specs2]
 trait MatchResultMessages {
 
-<<<<<<< HEAD
   implicit def MatchResultMessageReducer[T]: Reducer[MatchResult[T], MatchResultMessage] =
     Reducer.unitReducer { r: MatchResult[T] => r match {
-      case MatchSuccess(ok, ko, e)    => SuccessMessage(ok, ko)
-      case MatchFailure(ok, ko, e, d) => FailureMessage(ok, ko)
-=======
-  implicit def MatchResultMessageReducer[T] = new Reducer[MatchResult[T], MatchResultMessage] {
-    override def unit(r: MatchResult[T]) = r match {
       case MatchSuccess(ok, ko, e)    => SuccessMessage.create(ok(), ko())
       case MatchFailure(ok, ko, e, d) => FailureMessage.create(ok(), ko())
->>>>>>> 8e6f839a
       case _                          => NeutralMessage(r.message)
     }}
 
