package org.specs2
package specification

import execute._

/**
 * generic trait for Before, After, Around
 */
trait Context extends Scope {
  def apply[T : AsResult](a: =>T): Result
}
/**
 * The Before trait can be inherited by classes representing a context
 * where an action must be executing before the main executable action
 * 
 * @see Example to understand why the type T must : AsResult
 */
trait Before extends Context { outer =>

  /** override this method to provide the before behavior */
  def before: Any
  /** 
   * execute an action returning a Result
   * and finally the before action.
   * 
   * The action will be aborted if the before block fails:
   *
   * - with an exception
   * - with a non-Success result
   * - with a non-Success match result
   */
<<<<<<< HEAD
  def apply[T : AsResult](a: =>T): Result = {
    ResultExecution.execute(before)((any: Any) => AsResult(a))
=======
  override def apply[T <% Result](a: =>T): Result = {
    ResultExecution.execute(before)((any: Any) => a)(AsResult.asResult)
>>>>>>> 8e6f839a
  }
  
  /** compose the actions of 2 Before traits */
  def compose(b: Before): Before = new Before {
    def before = { b.before; outer.before }
  }

  /** sequence the actions of 2 Before traits */
  def andThen(b: Before): Before = new Before {
    def before = { outer.before; b.before }
  }

}<|MERGE_RESOLUTION|>--- conflicted
+++ resolved
@@ -29,15 +29,9 @@
    * - with a non-Success result
    * - with a non-Success match result
    */
-<<<<<<< HEAD
-  def apply[T : AsResult](a: =>T): Result = {
+  override def apply[T : AsResult](a: =>T): Result =
     ResultExecution.execute(before)((any: Any) => AsResult(a))
-=======
-  override def apply[T <% Result](a: =>T): Result = {
-    ResultExecution.execute(before)((any: Any) => a)(AsResult.asResult)
->>>>>>> 8e6f839a
-  }
-  
+
   /** compose the actions of 2 Before traits */
   def compose(b: Before): Before = new Before {
     def before = { b.before; outer.before }
