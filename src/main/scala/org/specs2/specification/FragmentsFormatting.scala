--- conflicted
+++ resolved
@@ -21,17 +21,7 @@
     val taggedFragments = tagFragments(fs.compactTags.fragments)
     val tagged = taggedFragments.flatMap {
       case (t: Text, tag)    => {
-<<<<<<< HEAD
         val t1 = t.copy(formattedStringFor(tag)(t.text))
-        if (t1.flow) Seq(t1) else t1 +: tagSeq(tag) :+ br
-      }
-      case (e: Example, tag) => {
-        val e1 = e.formatWith(formattedStringFor(tag)(e.desc))
-        if (e1.desc.flow) Seq(e1) else e1 +: tagSeq(tag) :+ br
-      }
-      case (s: SpecStart, tag) => if (Formatting().fromTagNames(tag.names).flow) Seq(s) else (s +: tagSeq(tag)) ++ Seq(br, br)
-=======
-        val t1 = t.copy(text = formattedStringFor(tag)(t.text))
         Seq(t1)
       }
       case (e: Example, tag) => {
@@ -39,13 +29,11 @@
         Seq(e1)
       }
       case (s: SpecStart, tag) => Seq(s)
->>>>>>> 0eb9ccbb
       case (f, _)              => Seq(f)
     }
     Fragments.create(tagged:_*)
   }
 
-  private def tagSeq(tag: TaggingFragment) = if (tag.names.isEmpty) Seq() else Seq(TaggedAs(tag.names:_*))
   private def formattedStringFor[F <: FormattedString](tag: TaggingFragment) = (formatted: F) =>
     formatted.formatWithTagNames(tag.names)
 }
