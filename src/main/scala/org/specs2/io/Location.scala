--- conflicted
+++ resolved
@@ -35,13 +35,8 @@
     else {
       val fragmentsMethods = Seq("org.specs2", ".textStart", ".textFragment", ".fragmentsFragments", ".p(", ".br(", ".t(", ".bt(", ".end(", ".endp(", ".endbr(")
       val (start, end) = st.span(s => fragmentsMethods.exists(s.toString.contains))
-<<<<<<< HEAD
-      // 157 is the magic line number of the "FragmentsFragment::def ^(t: String) = fs add Text(t)" method
-      if (lastContains(start, "$up(FragmentsBuilder.scala:157") && !isTextStart(start)) takeHead(end, st(0), lineOffset = 1)
-=======
-      // 154 is the magic line number of the "FragmentsFragment::def ^(t: String) = fs add Text(t)" method
-      if (lastContains(start, "$up(FragmentsBuilder.scala:154") && !isTextStart(start)) takeHead(end, st(0), lineOffset = 1)
->>>>>>> 12adbe6e
+      // 156 is the magic line number of the "FragmentsFragment::def ^(t: String) = fs add Text(t)" method
+      if (lastContains(start, "$up(FragmentsBuilder.scala:156") && !isTextStart(start)) takeHead(end, st(0), lineOffset = 1)
       else if (lastContains(start, "$up"))                                              takeHead(end, st(0))
       else                                                                              end
     }
