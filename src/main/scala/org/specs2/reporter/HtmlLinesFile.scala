--- conflicted
+++ resolved
@@ -144,15 +144,6 @@
     val outDesc = printDesc(desc, result)(out)
     implicit val doIt = !args.xonly
     result match {
-<<<<<<< HEAD
-      case f: Failure                           => printFailureDetails(f)(outDesc)
-      case e: Error                             => printErrorDetails(e)(outDesc).printStack(e, indent + 1, args.traceFilter)
-      case Success(_, _)                        => outDesc
-      case Skipped(_, _)                        => outDesc ?> (_.printSkipped(NoMarkup(result.message), indent))
-      case Pending(_)                           => outDesc ?> (_.printPending(NoMarkup(result.message), indent))
-      case DecoratedResult(table: DataTable, r) => printDataTable(table)(outDesc)
-      case DecoratedResult(other, r)            => printResult(desc, r)(out)
-=======
       case f: Failure                                                    => printFailureDetails(f)(outDesc)
       case e: Error                                                      => printErrorDetails(e)(outDesc).printStack(e, indent + 1, args.traceFilter)
       case Success(_, _)                                                 => outDesc
@@ -162,27 +153,17 @@
       case DecoratedResult(table: DataTable, r) if (r.isSuccess)         => outDesc
       case DecoratedResult(table: DataTable, r)                          => printDataTable(table)(outDesc)
       case DecoratedResult(other, r)                                     => printResult(desc, r)(out)
->>>>>>> 47f193c6
     }
   }
 
   def printDesc(desc: MarkupString, result: Result)(out: HtmlReportOutput): HtmlReportOutput = {
     result match {
-<<<<<<< HEAD
-      case f: Failure             => out.printFailure(desc, indent)
-      case e: Error               => out.printError(desc, indent)
-      case Success(_, _)          => out.when(!args.xonly)(_.printSuccess(desc, indent))
-      case Skipped(_, _)          => out.printSkipped(desc, indent)
-      case Pending(_)             => out.printPending(desc, indent)
-      case DecoratedResult(_, r)  => printDesc(desc, r)(out)
-=======
       case f: Failure                           => out.printFailure(desc, indent)
       case e: Error                             => out.printError(desc, indent)
       case Success(_, _)                        => out.when(!args.xonly)(_.printSuccess(desc, indent))
       case Skipped(_, _)                        => out.printSkipped(desc, indent)
       case Pending(_)                           => out.printPending(desc, indent)
       case DecoratedResult(_, r)                => printDesc(desc, r)(out)
->>>>>>> 47f193c6
     }
   }
 
