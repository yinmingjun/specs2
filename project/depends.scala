--- conflicted
+++ resolved
@@ -14,28 +14,7 @@
   def scalaz(scalazVersion: String) =
     Seq("org.scalaz"        %% "scalaz-core",
         "org.scalaz"        %% "scalaz-effect",
-<<<<<<< HEAD
         "org.scalaz"        %% "scalaz-concurrent").map(_ % scalazVersion)
-=======
-        "org.scalaz"        %% "scalaz-concurrent").map(_ % scalazVersion) ++
-    Seq(scalazStream(scalazVersion, scalaVersion) excludeAll ExclusionRule(organization = "org.scalaz"))
-
-  def scalazStream(scalazVersion: String, scalaVersion: String) =
-    if (scalaVersion startsWith "2.12")
-      if (scalazVersion startsWith "7.2")
-        "org.scalaz.stream" % "scalaz-stream_2.12.0-M4" % "0.8.1a"
-      else if (scalazVersion startsWith "7.1")
-        "org.scalaz.stream" % "scalaz-stream_2.12.0-M2" % "0.8"
-      else
-        "org.scalaz.stream" % "scalaz-stream_2.12.0-M2" % "0.7.3"
-    else
-      if (scalazVersion startsWith "7.2")
-        "org.scalaz.stream" %% "scalaz-stream" % "0.8.1a"
-      else if (scalazVersion startsWith "7.1")
-        "org.scalaz.stream" %% "scalaz-stream" % "0.8"
-      else
-        "org.scalaz.stream" %% "scalaz-stream" % "0.7.3"
->>>>>>> 734e460b
 
   def scalaParser(scalaVersion: String) =
     PartialFunction.condOpt(CrossVersion.partialVersion(scalaVersion)){
