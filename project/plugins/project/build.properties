--- conflicted
+++ resolved
@@ -1,7 +1,3 @@
 #Project properties
-<<<<<<< HEAD
-#Tue Mar 22 20:51:00 EST 2011
-=======
-#Fri Apr 08 18:56:09 EST 2011
->>>>>>> 4904363d
-plugin.uptodate=true+#Sat Apr 09 01:08:48 EST 2011
+plugin.uptodate=false