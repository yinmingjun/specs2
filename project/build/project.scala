--- conflicted
+++ resolved
@@ -13,11 +13,7 @@
 
   val scalacheck    = "org.scala-tools.testing" % "scalacheck_2.9.0.RC3" % "1.9-SNAPSHOT" 
   val testinterface = "org.scala-tools.testing" % "test-interface" % "0.5" 
-<<<<<<< HEAD
-  val scalazcore    = "org.scalaz" % "scalaz-core_2.9.0.RC3" % "6.0-SNAPSHOT" % "optional"
-=======
-  val scalazcore    = "org.specs2" %% "scalaz-core" % "5.1-SNAPSHOT" 
->>>>>>> 5496fdbf
+  val scalazcore    = "org.specs2" % "scalaz-core_2.9.0.RC4" % "6.0-SNAPSHOT"
   val hamcrest      = "org.hamcrest" % "hamcrest-all" % "1.1"
   val mockito 	    = "org.mockito" % "mockito-all" % "1.8.5" 
   val junit         = "junit" % "junit" % "4.7"
@@ -34,10 +30,6 @@
   override def includeTest(s: String) = Seq("Spec", "Suite", "Unit", "all").exists(s.endsWith(_)) && !s.endsWith("FeaturesSpec") || 
 	                                            s.contains("UserGuide") || 
 	                                            s.matches("org.specs2.guide.*") 
-
-  /** Documenting  - hack for creating the doc with 2.9.0 because 2.8.1 throws an Exception */
-  override protected def docAction = scaladocTask(mainLabel, mainSources, mainDocPath, docClasspath, documentOptions)
-  
 
   /** Sources */
   val sourceArtifact = Artifact.sources(artifactID)
