import sbt._
import complete.DefaultParsers._
import Keys._
import com.typesafe.sbt._
import pgp.PgpKeys._
import SbtSite._
import SiteKeys._
import SbtGit._
import GitKeys._
import SbtGhPages._
import GhPagesKeys._
import sbtrelease._
import ReleasePlugin._
import ReleaseKeys._
import ReleaseStateTransformations._
import Utilities._
import Defaults._
import com.typesafe.tools.mima.plugin.MimaPlugin.mimaDefaultSettings
import com.typesafe.tools.mima.plugin.MimaKeys.previousArtifact
import xerial.sbt.Sonatype._
import SonatypeKeys._
import depends._
import com.ambiata.promulgate.project.ProjectPlugin._

object build extends Build {
  type Settings = Def.Setting[_]

  /** MAIN PROJECT */
  lazy val specs2 = Project(
    id = "specs2",
    base = file("."),
    settings =
      moduleSettings("")       ++
      compatibilitySettings    ++
      releaseSettings          ++
      siteSettings             ++
      Seq(name := "specs2", packagedArtifacts := Map.empty)
  ).aggregate(common, matcher, matcherExtra, core, html, analysis, form, markdown, gwt, junit, scalacheck, mock, tests)
   .enablePlugins(GitBranchPrompt)

  /** COMMON SETTINGS */
  lazy val specs2Settings: Seq[Settings] = Seq(
    organization := "org.specs2",
    specs2Version in GlobalScope <<= version,
    specs2ShellPrompt,
    scalaVersion := "2.11.7",
<<<<<<< HEAD
    scalazVersion := "7.1.4",
    crossScalaVersions := Seq(scalaVersion.value, "2.12.0-M3", "2.10.6"))
=======
    scalazVersion := "7.2.0",
    crossScalaVersions := Seq(scalaVersion.value, "2.12.0-M3", "2.10.5"))
>>>>>>> 9a4607e4

  lazy val specs2Version = settingKey[String]("defines the current specs2 version")

  def moduleSettings(name: String): Seq[Settings] =
      coreDefaultSettings  ++
      depends.resolvers    ++
      promulgate.library("org.specs2.info"+(if (name.nonEmpty) s".$name" else ""), "specs2") ++
      specs2Settings       ++
      compilationSettings  ++
      testingSettings      ++
      publicationSettings

  /** MODULES (sorted in alphabetical order) */
  lazy val analysis = Project(id = "analysis", base = file("analysis"),
    settings = Seq(
      libraryDependencies ++= depends.classycle ++ depends.compiler(scalaVersion.value)) ++
    moduleSettings("analysis") ++
    Seq(name := "specs2-analysis")
  ).dependsOn(common % "test->test", core, matcher, scalacheck % "test")

  lazy val common = Project(id = "common", base = file("common"),
    settings = moduleSettings("common") ++
      Seq(conflictWarning ~= { _.copy(failOnConflict = false) }, // lame
          libraryDependencies ++=
            depends.scalaz(scalazVersion.value, scalaVersion.value) ++
            depends.reflect(scalaVersion.value) ++
            depends.paradise(scalaVersion.value) ++
            depends.kindp ++
            depends.scalacheck.map(_ % "test"),
          name := "specs2-common")
  )

  lazy val core = Project(id = "core", base = file("core"),
    settings = Seq(
      libraryDependencies ++=
        depends.reflect(scalaVersion.value) ++
        depends.paradise(scalaVersion.value) ++
        depends.testInterface.map(_ % "optional") ++
        depends.mockito.map(_ % "test") ++
        depends.junit.map(_ % "test")) ++
      moduleSettings("core") ++
      Seq(name := "specs2-core")
  ).dependsOn(matcher, common % "test->test")

  lazy val examples = Project(id = "examples", base = file("examples"),
    settings = moduleSettings("examples") ++
      Seq(name := "specs2-examples")
  ).dependsOn(common, matcher, matcherExtra, core, analysis, form, html, markdown, gwt, junit, scalacheck, mock)

  lazy val form = Project(id = "form", base = file("form"),
    settings = moduleSettings("form") ++
      Seq(name := "specs2-form")
  ).dependsOn(core, markdown, matcherExtra, scalacheck % "test->test")

  lazy val guide = Project(id = "guide", base = file("guide"),
    settings = moduleSettings("guide") ++
      Seq(name := "specs2-guide") ++
      documentationSettings
  ).dependsOn(examples % "compile->compile;test->test")

  lazy val gwt = Project(id = "gwt", base = file("gwt"),
    settings = Seq(
      libraryDependencies ++= depends.shapeless(scalaVersion.value)) ++
      moduleSettings("gwt") ++
      Seq(name := "specs2-gwt")
  ).dependsOn(core, matcherExtra, scalacheck)

  lazy val html = Project(id = "html", base = file("html"),
    settings =
      Seq(libraryDependencies += depends.tagsoup) ++
      moduleSettings("html") ++
      Seq(name := "specs2-html")
  ).dependsOn(form, mock % "test", matcherExtra % "test", scalacheck % "test")

  lazy val junit = Project(id = "junit", base = file("junit"),
    settings = Seq(
      libraryDependencies ++= depends.junit ++ depends.mockito.map(_ % "test")) ++
      moduleSettings("junit") ++
      Seq(name := "specs2-junit")
  ).dependsOn(core, matcherExtra % "test", mock % "test")

  lazy val markdown = Project(id = "markdown", base = file("markdown"),
    settings = Seq(
     libraryDependencies ++= depends.pegdown ++ depends.shapeless(scalaVersion.value)) ++
      moduleSettings("markdown") ++
      Seq(name := "specs2-markdown")
  ).dependsOn(common, core % "compile->test")

  lazy val matcher = Project(id = "matcher", base = file("matcher"),
    settings = moduleSettings("matcher") ++
      Seq(name := "specs2-matcher")
  ).dependsOn(common)

  lazy val matcherExtra = Project(id = "matcher-extra", base = file("matcher-extra"),
    settings = moduleSettings("matcherextra") ++ Seq(
      name := "specs2-matcher-extra",
      libraryDependencies ++= depends.paradise(scalaVersion.value)
    )
  ).dependsOn(analysis, matcher, core % "test->test")

  lazy val mock = Project(id = "mock", base = file("mock"),
    settings = Seq(
      libraryDependencies ++=
        depends.hamcrest ++
        depends.mockito) ++
      moduleSettings("mock") ++
      Seq(name := "specs2-mock")
  ).dependsOn(core)

  lazy val scalacheck = Project(id = "scalacheck", base = file("scalacheck"),
    settings = Seq(
      libraryDependencies ++= depends.scalacheck) ++
      moduleSettings("scalacheck") ++
      Seq(name := "specs2-scalacheck")
  ).dependsOn(core)

  lazy val tests = Project(id = "tests", base = file("tests"),
    settings = moduleSettings("tests") ++
      Seq(name := "specs2-tests")
  ).dependsOn(core % "compile->compile;test->test", matcherExtra, junit % "test->test", examples % "test->test")

  lazy val specs2ShellPrompt = shellPrompt in ThisBuild := { state =>
    val name = Project.extract(state).currentRef.project
    (if (name == "specs2") "" else name) + "> " 
  }

  lazy val compilationSettings: Seq[Settings] = Seq(
    // https://gist.github.com/djspiewak/976cd8ac65e20e136f05
    unmanagedSourceDirectories in Compile ++=
      Seq((sourceDirectory in Compile).value / s"scala-${scalaBinaryVersion.value}",
          if (scalazVersion.value.startsWith("7.0")) (sourceDirectory in Compile).value / s"scala-scalaz-7.0.x"
          else                                       (sourceDirectory in Compile).value / s"scala-scalaz-7.1.x",
          if (scalazVersion.value.startsWith("7.0")) (sourceDirectory in (Test, test)).value / s"scala-scalaz-7.0.x"
          else                                       (sourceDirectory in (Test, test)).value / s"scala-scalaz-7.1.x"),
    javacOptions ++= Seq("-Xmx3G", "-Xms512m", "-Xss4m"),
    maxErrors := 20,
    incOptions := incOptions.value.withNameHashing(true),
    scalacOptions in GlobalScope ++=
      (if (scalaVersion.value.startsWith("2.11") || scalaVersion.value.startsWith("2.12"))
        Seq("-Xfatal-warnings",
            "-Xlint",
            "-Ywarn-unused-import",
            "-Yno-adapted-args",
            "-Ywarn-numeric-widen",
            "-Ywarn-value-discard",
            "-deprecation:false", "-Xcheckinit", "-unchecked", "-feature", "-language:_")
       else
        Seq("-Xcheckinit", "-Xlint", "-deprecation", "-unchecked", "-feature", "-language:_")),
    scalacOptions in Test ++= Seq("-Yrangepos"),
    scalacOptions in (Compile, console) := Seq("-Yrangepos", "-feature", "-language:_"),
    scalacOptions in (Test, console) := Seq("-Yrangepos", "-feature", "-language:_")
  )

  lazy val testingSettings: Seq[Settings] = Seq(
    initialCommands in console in test := "import org.specs2._",
    logBuffered := false,
    cancelable in Global := true,
    testFrameworks := Seq(TestFramework("org.specs2.runner.Specs2Framework")),
    javaOptions ++= Seq("-Xmx3G", "-Xss4M"),
    fork in test := true,
    testOptions := Seq(Tests.Filter(s =>
      (Seq(".guide.").exists(s.contains) || Seq("Spec", "Guide", "Website").exists(s.endsWith)) &&
        Seq("Specification", "FeaturesSpec").forall(n => !s.endsWith(n))))
  )

  /**
   * RELEASE PROCESS
   */
  lazy val releaseSettings: Seq[Settings] =
    ReleasePlugin.releaseSettings ++ Seq(
    tagName <<= (version in ThisBuild) map (v => "SPECS2-" + v),
    crossBuild := true,
    releaseProcess := Seq[ReleaseStep](
      checkSnapshotDependencies,
      tagRelease,
      generateWebsite,
      executeStepTask(makeSite, "make the site", Compile),
      publishSite,
      ReleaseStep(publishSignedArtifacts, check = identity, enableCrossBuild = true),
      releaseToSonatype,
      pushChanges
    ),
    releaseJarsProcess := Seq[ReleaseStep](
      inquireVersions,
      setReleaseVersion,
      ReleaseStep(publishSignedArtifacts, check = identity, enableCrossBuild = true),
      releaseToSonatype
    ),
    releaseOfficialProcess := Seq[ReleaseStep](
      checkSnapshotDependencies,
      inquireVersions,
      setReleaseVersion,
      tagRelease,
      generateWebsite,
      executeStepTask(makeSite, "make the site", Compile),
      publishSite,
      ReleaseStep(publishSignedArtifacts, check = identity, enableCrossBuild = true),
      releaseToSonatype,
      notifyHerald,
      pushChanges
    ),
    commands ++= Seq(releaseOfficialCommand, releaseJarsCommand)
    ) ++
  documentationSettings ++
  apiSettings               ++
  Seq(scalacOptions in (Compile, doc) += "-Ymacro-no-expand")

  lazy val apiSettings: Seq[Settings] = Seq(
    sources                      in (Compile, doc) := sources.all(aggregateCompile).value.flatten,
    unmanagedSources             in (Compile, doc) := unmanagedSources.all(aggregateCompile).value.flatten,
    unmanagedSourceDirectories   in (Compile, doc) := unmanagedSourceDirectories.all(aggregateCompile).value.flatten,
    unmanagedResourceDirectories in (Compile, doc) := unmanagedResourceDirectories.all(aggregateCompile).value.flatten,
    libraryDependencies                            := libraryDependencies.all(aggregateTest).value.flatten.map(maybeMarkProvided)
  )

  lazy val aggregateCompile = ScopeFilter(
    inProjects(common, matcher, matcherExtra, core, html, analysis, form, markdown, gwt, junit, scalacheck, mock),
    inConfigurations(Compile))

  lazy val aggregateTest = ScopeFilter(
    inProjects(common, matcher, matcherExtra, core, html, analysis, form, markdown, gwt, junit, scalacheck, mock, guide, examples),
    inConfigurations(Test))

  lazy val releaseOfficialProcess = SettingKey[Seq[ReleaseStep]]("release-official-process")
  private lazy val releaseOfficialCommandKey = "release-official"
  private val WithDefaults = "with-defaults"
  private val CrossBuild = "cross"
  private val releaseOfficialParser = (Space ~> WithDefaults | Space ~> CrossBuild).*

  val releaseOfficialCommand: Command = Command(releaseOfficialCommandKey)(_ => releaseOfficialParser) { (st, args) =>
    val extracted = Project.extract(st)
    val releaseParts = extracted.get(releaseOfficialProcess)
    val crossEnabled = extracted.get(crossBuild) || args.contains(CrossBuild)
    val startState = st
      .put(useDefaults, args.contains(WithDefaults))
      .put(ReleaseKeys.cross, crossEnabled)

    val initialChecks = releaseParts.map(_.check)
    val process = releaseParts.map(_.action)

    initialChecks.foreach(_(startState))
    Function.chain(process)(startState)
  }

  lazy val releaseJarsProcess = SettingKey[Seq[ReleaseStep]]("release-jars")
  private lazy val releaseJarsCommandKey = "release-jars"
  private val releaseJarsParser = (Space ~> WithDefaults | Space ~> CrossBuild).*

  val releaseJarsCommand: Command = Command(releaseJarsCommandKey)(_ => releaseJarsParser) { (st, args) =>
    val extracted = Project.extract(st)
    val releaseParts = extracted.get(releaseJarsProcess)
    val crossEnabled = extracted.get(crossBuild) || args.contains(CrossBuild)

    val startState = st
      .put(useDefaults, args.contains(WithDefaults))
      .put(ReleaseKeys.cross, crossEnabled)

    val initialChecks = releaseParts.map(_.check)
    val process = releaseParts.map(_.action)

    initialChecks.foreach(_(startState))
    Function.chain(process)(startState)
  }

  /**
   * DOCUMENTATION
   */
  lazy val siteSettings: Seq[Settings] = ghpages.settings ++ SbtSite.site.settings ++
    Seq(
    siteSourceDirectory <<= target (_ / "specs2-reports" / "site"),
    // copy the api files to a versioned directory
    siteMappings <++= (mappings in packageDoc in Compile, version) map { (m, v) => m.map { case (f, d) => (f, s"api/SPECS2-$v/$d") } },
    includeFilter in makeSite := AllPassFilter,
    // override the synchLocal task to avoid removing the existing files
    synchLocal <<= (privateMappings, updatedRepository, gitRunner, streams) map { (mappings, repo, git, s) =>
      val betterMappings = mappings map { case (file, target) => (file, repo / target) }
      IO.copy(betterMappings)
      repo
    },
    gitRemoteRepo := "git@github.com:etorreborre/specs2.git"
  )

  lazy val documentationSettings =
    testTaskDefinition(generateWebsiteTask, Seq(Tests.Filter(_.endsWith("Website"))))

  lazy val generateWebsiteTask = TaskKey[Tests.Output]("generate-website", "generate the website")
  lazy val generateWebsite     = executeStepTask(generateWebsiteTask in guide, "Generating the website", Test)

  lazy val publishSite = ReleaseStep { st: State =>
    val st2 = executeStepTask(makeSite, "Making the site")(st)
    executeStepTask(pushSite, "Publishing the site")(st2)
  }

  def testTaskDefinition(task: TaskKey[Tests.Output], options: Seq[TestOption]) =
    Seq(testTask(task))                          ++
    inScope(GlobalScope)(defaultTestTasks(task)) ++
    inConfig(Test)(testTaskOptions(task))        ++
    (testOptions in (Test, task) ++= options)

  def testTask(task: TaskKey[Tests.Output]) =
    task <<= (streams in Test, loadedTestFrameworks in Test, testLoader in Test,
      testGrouping in Test in test, testExecution in Test in task,
      fullClasspath in Test in test, javaHome in test) flatMap Defaults.allTestGroupsTask

  /**
   * PUBLICATION
   */
  lazy val publishSignedArtifacts = executeAggregateTask(publishSigned, "Publishing signed artifacts")

  lazy val releaseToSonatype = executeStepTask(sonatypeReleaseAll, "Closing and promoting the Sonatype repo")

  lazy val publicationSettings: Seq[Settings] = Seq(
    publishTo in Global <<= version { v: String =>
      val nexus = "https://oss.sonatype.org/"
      Some("staging" at nexus + "service/local/staging/deploy/maven2")
    },
    publishMavenStyle := true,
    publishArtifact in Test := false,
    pomIncludeRepository := { x => false },
    pomExtra := (
      <url>http://specs2.org/</url>
        <licenses>
          <license>
            <name>MIT-style</name>
            <url>http://www.opensource.org/licenses/mit-license.php</url>
            <distribution>repo</distribution>
          </license>
        </licenses>
        <scm>
          <url>http://github.com/etorreborre/specs2</url>
          <connection>scm:http:http://etorreborre@github.com/etorreborre/specs2.git</connection>
        </scm>
        <developers>
          <developer>
            <id>etorreborre</id>
            <name>Eric Torreborre</name>
            <url>http://etorreborre.blogspot.com/</url>
          </developer>
        </developers>
    ),
    credentials := Seq(Credentials(Path.userHome / ".sbt" / "specs2.credentials"))
  ) ++
  sonatypeSettings

  /**
   * NOTIFICATION
   */
  lazy val notifyHerald = ReleaseStep (
    action = (st: State) => {
      Process("herald &").lines; st.log.info("Starting herald to publish the release notes")
      st
    },
    check  = (st: State) => {
      st.log.info("Checking if herald is installed")
      if ("which herald".!<(st.log) != 0) sys.error("You must install 'herald': http://github.com/n8han/herald on your machine")
      st
    }
  )

  /**
   * COMPATIBILITY
   */
  lazy val compatibilitySettings = mimaDefaultSettings ++
    Seq(previousArtifact := Some("org.specs2" %% "specs2" % "3.0"))

  /**
   * UTILITIES
   */

  /** Mark some dependencies of the full artifact as provided */
  def maybeMarkProvided(dep: ModuleID): ModuleID =
    if (providedDependenciesInAggregate.exists(dep.name.startsWith)) dep.copy(configurations = Some("provided"))
    else dep

  /* A list of dependency module names that should be marked as "provided" for the aggregate artifact */
  lazy val providedDependenciesInAggregate = Seq("shapeless")

  private def executeStepTask(task: TaskKey[_], info: String) = ReleaseStep { st: State =>
    executeTask(task, info)(st)
  }

  private def executeAggregateTask(task: TaskKey[_], info: String) = (st: State) => {
    st.log.info(info)
    val extracted = Project.extract(st)
    val ref: ProjectRef = extracted.get(thisProjectRef)
    extracted.runAggregated(task in ref, st)
  }

  private def executeTask(task: TaskKey[_], info: String) = (st: State) => {
    st.log.info(info)
    val extracted = Project.extract(st)
    val ref: ProjectRef = extracted.get(thisProjectRef)
    extracted.runTask(task in ref, st)._1
  }

  private def executeStepTask(task: TaskKey[_], info: String, configuration: Configuration) = ReleaseStep { st: State =>
    executeTask(task, info, configuration)(st)
  }

  private def executeTask(task: TaskKey[_], info: String, configuration: Configuration) = (st: State) => {
    st.log.info(info)
    val extracted = Project.extract(st)
    val ref: ProjectRef = extracted.get(thisProjectRef)
    extracted.runTask(task in configuration, st)._1
  }

  private def commitCurrent(commitMessage: String): State => State = { st: State =>
    vcs(st).add(".") !! st.log
    val status = (vcs(st).status !!).trim

    if (status.nonEmpty) {
      vcs(st).commit(commitMessage) ! st.log
      st
    } else st
  }

  private def pushCurrent: State => State = { st: State =>
    vcs(st).pushChanges !! st.log
    st
  }

  private def vcs(st: State): Vcs = {
    st.extract.get(versionControlSystem).getOrElse(sys.error("Aborting release. Working directory is not a repository of a recognized VCS."))
  }

}

<|MERGE_RESOLUTION|>--- conflicted
+++ resolved
@@ -44,13 +44,8 @@
     specs2Version in GlobalScope <<= version,
     specs2ShellPrompt,
     scalaVersion := "2.11.7",
-<<<<<<< HEAD
-    scalazVersion := "7.1.4",
+    scalazVersion := "7.2.0",
     crossScalaVersions := Seq(scalaVersion.value, "2.12.0-M3", "2.10.6"))
-=======
-    scalazVersion := "7.2.0",
-    crossScalaVersions := Seq(scalaVersion.value, "2.12.0-M3", "2.10.5"))
->>>>>>> 9a4607e4
 
   lazy val specs2Version = settingKey[String]("defines the current specs2 version")
 
