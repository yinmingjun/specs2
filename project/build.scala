--- conflicted
+++ resolved
@@ -202,12 +202,7 @@
     javacOptions ++= Seq("-Xmx3G", "-Xms512m", "-Xss4m"),
     maxErrors := 20,
     incOptions := incOptions.value.withNameHashing(true),
-<<<<<<< HEAD
-    addCompilerPlugin("org.spire-math" %% "kind-projector" % "0.7.1"),
-    scalacOptions ++=
-=======
     scalacOptions in GlobalScope ++=
->>>>>>> 734e460b
       (if (scalaVersion.value.startsWith("2.11") || scalaVersion.value.startsWith("2.12"))
         Seq("-Xfatal-warnings",
             "-Xlint",
